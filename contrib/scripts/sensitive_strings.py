import argparse
import copy
import os
import sys
import time

import cv2
import numpy as np
from PIL import Image

import opencsp.common.lib.file.SimpleCsv as sc
from opencsp.common.lib.opencsp_path import opencsp_settings
import opencsp.common.lib.opencsp_path.opencsp_root_path as orp
import opencsp.common.lib.process.subprocess_tools as st
import opencsp.common.lib.tool.file_tools as ft
import opencsp.common.lib.tool.hdf5_tools as h5
import opencsp.common.lib.tool.image_tools as it
import opencsp.common.lib.tool.log_tools as lt
import opencsp.common.lib.tool.time_date_tools as tdt

sys.path.append(os.path.join(orp.opencsp_code_dir(), '..'))
import contrib.scripts.FileCache as fc  # nopep8
import contrib.scripts.FileFingerprint as ff  # nopep8
import contrib.scripts.SensitiveStringMatcher as ssm  # nopep8


class SensitiveStringsSearcher:
    _text_file_extensions = ['.txt', '.csv', '.py', '.md', '.rst']
    _text_file_path_name_exts = ['.coverageac']

    def __init__(
        self,
        root_search_dir: str,
        sensitive_strings_csv: str,
        allowed_binary_files_csv: str,
        cache_file_csv: str = None,
    ):
        self.root_search_dir = root_search_dir
        self.sensitive_strings_csv = sensitive_strings_csv
        self.allowed_binary_files_csv = allowed_binary_files_csv
        self.cache_file_csv = cache_file_csv
        self._interactive = False
        self.verify_all_on_behalf_of_user = False
        self.remove_unfound_binaries = False
        self.date_time_str = tdt.current_date_time_string_forfile()
        self.tmp_dir_base = ft.norm_path(
            os.path.join(orp.opencsp_temporary_dir(), "SensitiveStringSearcher")
        )
        self.git_files_only = True
        self.is_hdf5_searcher = False
        self.has_backed_up_allowed_binaries_csv = False

        self.matchers = self.build_matchers()
        self.matches: dict[str, list[ssm.Match]] = {}
        self.allowed_binary_files: list[ff.FileFingerprint] = []
        self.accepted_binary_files: list[ff.FileFingerprint] = []
        self.unknown_binary_files: list[ff.FileFingerprint] = []
        self.unfound_allowed_binary_files: list[ff.FileFingerprint] = []
        self.cached_cleared_files: list[fc.FileCache] = []
        self.new_cached_cleared_files: list[fc.FileCache] = []

    @property
    def interactive(self):
        return self._interactive or self.verify_all_on_behalf_of_user

    @interactive.setter
    def interactive(self, val: bool):
        self._interactive = val

    def __del__(self):
        if ft.directory_exists(self.tmp_dir_base):
            tmp_dirs = ft.files_in_directory(self.tmp_dir_base, files_only=False)
            tmp_dirs = list(filter(lambda s: s.startswith("tmp_"), tmp_dirs))
            tmp_dirs = list(filter(lambda s: os.path.isdir(s), tmp_dirs))
            for tmp_dir in tmp_dirs:
                ft.delete_files_in_directory(tmp_dir, "*")
                os.rmdir(tmp_dir)

    def build_matchers(self):
        matchers: list[ssm.SensitiveStringMatcher] = []

        path, name, ext = ft.path_components(self.sensitive_strings_csv)
        csv = sc.SimpleCsv("Sensitive Strings", path, name + ext)
        for row in csv.rows:
            name = list(row.values())[0]
            patterns = list(row.values())[1:]
            matchers.append(ssm.SensitiveStringMatcher(name, *patterns))

        return matchers

    def norm_path(self, file_path, file_name_ext: str):
        return ft.norm_path(
            os.path.join(self.root_search_dir, file_path, file_name_ext)
        )

    def _is_file_in_cleared_cache(self, file_path: str, file_name_ext: str):
        cache_entry = fc.FileCache.for_file(
            self.root_search_dir, file_path, file_name_ext
        )
        if cache_entry in self.cached_cleared_files:
            return True
        return False

    def _register_file_in_cleared_cache(self, file_path: str, file_name_ext: str):
        cache_entry = fc.FileCache.for_file(
            self.root_search_dir, file_path, file_name_ext
        )
        self.new_cached_cleared_files.append(cache_entry)

    def _is_binary_file(self, file_path: str, file_name_ext: str):
        is_binary_file = False

        # check if a binary file
        _, _, ext = ft.path_components(file_name_ext)
        ext = ext.lower()
        if self._is_img_ext(ext):
            if ext in self._text_file_extensions:
                is_binary_file = False
            elif (f"{file_path}/{file_name_ext}" in self._text_file_path_name_exts) or (
                file_name_ext in self._text_file_path_name_exts
            ):
                is_binary_file = False
            else:
                is_binary_file = True
        if not is_binary_file:
            # attempt to parse the file as a text file
            try:
                file_path_norm: str = self.norm_path(file_path, file_name_ext)
                ft.read_text_file(file_path_norm)
            except UnicodeDecodeError:
                is_binary_file = True

        return is_binary_file

    def _enqueue_binary_file_for_later_processing(
        self, file_path: str, file_name_ext: str
    ):
        file_ff = ff.FileFingerprint.for_file(
            self.root_search_dir, file_path, file_name_ext
        )

        if file_ff in self.allowed_binary_files:
            # we already know and trust this binary file
            self.unfound_allowed_binary_files.remove(file_ff)
            self.accepted_binary_files.append(file_ff)
        else:
            # we'll deal with unknown files as a group
            self.unknown_binary_files.append(file_ff)

    def parse_file(self, file_path: str, file_name_ext: str) -> list[str]:
        file_path_norm: str = self.norm_path(file_path, file_name_ext)
        lt.debug(file_path_norm)

        if self._is_binary_file(file_path, file_name_ext):
            return []
        else:
            return ft.read_text_file(file_path_norm)

    def search_lines(self, lines: list[str]):
        matches: list[ssm.Match] = []

        for matcher in self.matchers:
            matches += matcher.check_lines(lines)

        return matches

    def search_file(self, file_path: str, file_name_ext: str):
        lines = self.parse_file(file_path, file_name_ext)

        matches: list[ssm.Match] = []
        matches += self.search_lines([file_path + "/" + file_name_ext])
        matches += self.search_lines(lines)

        return matches

    def get_tmp_dir(self):
        i = 0
        while True:
            ret = ft.norm_path(os.path.join(self.tmp_dir_base, f"tmp_{i}"))
            if ft.directory_exists(ret):
                i += 1
            else:
                return ret

    def search_hdf5_file(self, hdf5_file: ff.FileFingerprint):
        norm_path = self.norm_path(hdf5_file.relative_path, hdf5_file.name_ext)
        relative_path_name_ext = f"{hdf5_file.relative_path}/{hdf5_file.name_ext}"
        matches: list[ssm.Match] = []

        # Extract the contents from the HDF5 file
        unzip_dir = self.get_tmp_dir()
        lt.info("")
        lt.info(f"**Extracting HDF5 file to {unzip_dir}**")
        h5_dir = h5.unzip(norm_path, unzip_dir)

        # Create a temporary allowed binary strings file
        fd, tmp_allowed_binary_csv = ft.get_temporary_file(".csv")
        with open(self.allowed_binary_files_csv, "r") as fin:
            allowed_binary_files_lines = fin.readlines()
        with open(fd, "w") as fout:
            fout.writelines(allowed_binary_files_lines)

        # Create a searcher for the unzipped directory
        hdf5_searcher = SensitiveStringsSearcher(
            h5_dir, self.sensitive_strings_csv, tmp_allowed_binary_csv
        )
        hdf5_searcher.interactive = self.interactive
        hdf5_searcher.verify_all_on_behalf_of_user = self.verify_all_on_behalf_of_user
        hdf5_searcher.date_time_str = self.date_time_str
        hdf5_searcher.tmp_dir_base = self.tmp_dir_base
        hdf5_searcher.git_files_only = False
        hdf5_searcher.is_hdf5_searcher = True

        # Validate all of the unzipped files
        error = hdf5_searcher.search_files()
        hdf5_matches = hdf5_searcher.matches
        if error != 0:
            # There was an error, but the user may want to sign off on the file anyways.
            if len(hdf5_matches) > 0:
                # Describe the issues with the HDF5 file
                lt.warn(
                    f"Found {len(hdf5_matches)} possible issues with the HDF5 file '{relative_path_name_ext}':"
                )
                prev_relpath_name_ext = None
                for file_relpath_name_ext in hdf5_matches:
                    if prev_relpath_name_ext != file_relpath_name_ext:
                        lt.warn(f"    {file_relpath_name_ext}:")
                        prev_relpath_name_ext = file_relpath_name_ext
                    for match in hdf5_matches[file_relpath_name_ext]:
                        lt.warn(
                            f"        {match.msg} (line {match.lineno}, col {match.colno})"
                        )

                # Ask the user about signing off
                if self.interactive:
                    if not self.verify_interactively(file_relpath_name_ext):
                        matches.append(
                            ssm.Match(0, 0, 0, "", "", None, "HDF5 file denied by user")
                        )
                else:  # if self.interactive
                    for file_relpath_name_ext in hdf5_matches:
                        match = hdf5_matches[file_relpath_name_ext]
                        path, name, _ = ft.path_components(file_relpath_name_ext)
                        dataset_name = path.replace("\\", "/") + "/" + name
                        match.msg = dataset_name + "::" + match.msg
                        matches.append(match)
            else:  # if len(hdf5_matches) > 0:
                lt.error_and_raise(
                    RuntimeError,
                    "Programmer error in SensitiveStringsSearcher.search_hdf5_files(): "
                    + f"Errors were returned for file {relative_path_name_ext} but there were 0 matches found.",
                )

        else:
            # There were no errors, matches should be empty
            if len(hdf5_matches) > 0:
                lt.error_and_raise(
                    RuntimeError,
                    "Programmer error in SensitiveStringsSearcher.search_hdf5_files(): "
                    + f"No errors were returned for file {relative_path_name_ext} but there were {len(hdf5_matches)} > 0 matches found.",
                )

        # Remove the temporary files created for the searcher.
        # Files created by the searcher should be removed in its __del__() method.
        ft.delete_file(tmp_allowed_binary_csv)

        return matches

    def verify_interactively(self, relative_path_name_ext: str, cv_img: Image.Image = None, cv_title: str = None):
        if cv_img is None:
            lt.info("")
            lt.info("Unknown binary file:")
            lt.info("    " + relative_path_name_ext)
            lt.info(
                "Is this unknown binary file safe to add, and doesn't contain any sensitive information (y/n)?"
            )
            if self.verify_all_on_behalf_of_user:
                val = 'y'
            else:
                resp = input("").strip()
                val = 'n' if len(resp) == 0 else resp[0]
            lt.info(f"    User responded '{val}'")

        else:
            lt.info("")
            lt.info(
                "Is this image safe to add, and doesn't contain any sensitive information (y/n)?"
            )
            if self.verify_all_on_behalf_of_user:
                val = 'y'
            else:
                cv2.imshow(cv_title, cv_img)
                key = cv2.waitKey(0)
                cv2.destroyAllWindows()
                time.sleep(0.1)  # small delay to prevent accidental double-bounces

                # Check for 'y' or 'n'
                if key == ord('y') or key == ord('Y'):
                    val = 'y'
                elif key == ord('n') or key == ord('N'):
                    val = 'n'
                else:
                    val = '?'
            if val.lower() in ["y", "n"]:
                lt.info(f"    User responded '{val}'")
            else:
                lt.error("Did not respond with either 'y' or 'n'. Assuming 'n'.")
                val = 'n'

        return val.lower() == 'y'

    def search_binary_file(self, binary_file: ff.FileFingerprint) -> list[ssm.Match]:
        norm_path = self.norm_path(binary_file.relative_path, binary_file.name_ext)
        _, _, ext = ft.path_components(norm_path)
        relative_path_name_ext = f"{binary_file.relative_path}/{binary_file.name_ext}"
        matches: list[ssm.Match] = []

        if ext.lower().lstrip(".") in it.pil_image_formats_rw:
            if self.interactive:
                if self.interactive_image_sign_off(file_ff=binary_file):
                    return []
                else:
                    matches.append(
                        ssm.Match(0, 0, 0, "", "", None, "File denied by user")
                    )
            else:
                matches.append(ssm.Match(0, 0, 0, "", "", None, "Unknown image file"))

        elif ext.lower() == ".h5":
            matches += self.search_hdf5_file(binary_file)

        else:
            if not self.verify_interactively(relative_path_name_ext):
                matches.append(ssm.Match(0, 0, 0, "", "", None, "Unknown binary file"))

        return matches

    def _is_img_ext(self, ext: str):
        return ext.lower().lstrip(".") in it.pil_image_formats_rw

    def interactive_image_sign_off(
        self,
        np_image: np.ndarray = None,
        description: str = None,
        file_ff: ff.FileFingerprint = None,
    ) -> bool:
        if (np_image is None) and (file_ff is not None):
            file_norm_path = self.norm_path(file_ff.relative_path, file_ff.name_ext)
            _, name, ext = ft.path_components(file_norm_path)
            if self._is_img_ext(ext):
                try:
                    img = Image.open(file_norm_path).convert('RGB')
                except:
                    img = None
                if img is not None:
                    np_image = np.copy(np.array(img))
                    img.close()
                    return self.interactive_image_sign_off(
                        np_image=np_image,
                        description=f"{file_ff.relative_path}/{file_ff.name_ext}",
                    )
                else:
<<<<<<< HEAD
                    return self.verify_interactively(file_ff.relative_path)
=======
                    lt.info(
                        "Unknown image file failed to open. Do you want to sign off on this file anyways (y/n)?"
                    )
                    val = input("")[0]
                    lt.info(f"    User responded '{val}'")
                    if val.lower() == 'y':
                        return True
                    else:
                        return False
>>>>>>> 38382950
                # if img is not None
            else:
                return False

        else:
            # rescale the image for easier viewing
            img = it.numpy_to_image(np_image)
            rescaled = ""
            if img.size[0] > 1920:
                scale = 1920 / img.size[0]
                img = img.resize((int(scale * img.size[0]), int(scale * img.size[1])))
                np_image = np.array(img)
                rescaled = " (downscaled)"
            if img.size[0] > 1080:
                scale = 1080 / img.size[1]
                img = img.resize((int(scale * img.size[0]), int(scale * img.size[1])))
                np_image = np.array(img)
                rescaled = " (downscaled)"

            # Show the image and prompt the user
            ret = self.verify_interactively(description, np_image, description+rescaled)
            return ret

    def _init_files_lists(self):
        self.matches.clear()

        if self.is_hdf5_searcher:
            # hdf5 searchers shouldn't be aware of what files are contained in the hdf5 file
            self.allowed_binary_files.clear()
        else:
            abfc_p, abfc_n, abfc_e = ft.path_components(self.allowed_binary_files_csv)
            self.allowed_binary_files = [
                inst
                for inst, _ in ff.FileFingerprint.from_csv(
                    "Allowed Binary Files", abfc_p, abfc_n + abfc_e
                )
            ]
        self.accepted_binary_files.clear()
        self.unknown_binary_files.clear()
        self.unfound_allowed_binary_files = copy.copy(self.allowed_binary_files)

        self.cached_cleared_files.clear()
        self.new_cached_cleared_files.clear()
        ss_p, ss_n, ss_e = ft.path_components(self.sensitive_strings_csv)
        sensitive_strings_cache = fc.FileCache.for_file(ss_p, "", ss_n + ss_e)
        if self.cache_file_csv != None and ft.file_exists(self.cache_file_csv):
            cp, cn, ce = ft.path_components(self.cache_file_csv)
            self.cached_cleared_files = [
                inst
                for inst, _ in fc.FileCache.from_csv("Cleared Files Cache", cp, cn + ce)
            ]
            if not sensitive_strings_cache in self.cached_cleared_files:
                self.cached_cleared_files.clear()
        self.new_cached_cleared_files.append(sensitive_strings_cache)

    def create_backup_allowed_binaries_csv(self):
        path, name, ext = ft.path_components(self.allowed_binary_files_csv)
        backup_name_ext = f"{name}_backup_{self.date_time_str}{ext}"
        backup_path_name_ext = os.path.join(path, backup_name_ext)
        if ft.file_exists(backup_path_name_ext):
            ft.delete_file(backup_path_name_ext)
        ft.copy_file(self.allowed_binary_files_csv, path, backup_name_ext)
        self.has_backed_up_allowed_binaries_csv = True

    def update_allowed_binaries_csv(self):
        # Overwrite the allowed list csv file with the updated allowed_binary_files
        if not self.has_backed_up_allowed_binaries_csv:
            self.create_backup_allowed_binaries_csv()
        path, name, ext = ft.path_components(self.allowed_binary_files_csv)
        self.allowed_binary_files = sorted(self.allowed_binary_files)

        self.allowed_binary_files[0].to_csv(
            "Allowed Binary Files",
            path,
            name,
            rows=self.allowed_binary_files,
        )

    def search_files(self):
        self._init_files_lists()
        if self.git_files_only:
            # If this script is evaluated form MobaXTerm, then the built-in
            # 16-bit version of git will fail.
            git = st.get_executable_path("git", "mobaxterm")
            git_committed = st.run(
                f"\"{git}\" ls-tree --full-tree --name-only -r HEAD",
                cwd=self.root_search_dir,
                stdout="collect",
                stderr="print",
            )
            git_added = st.run(
                f"\"{git}\" diff --name-only --cached --diff-filter=A",
                cwd=self.root_search_dir,
                stdout="collect",
                stderr="print",
            )
            files = [line.val for line in git_committed + git_added]
            # don't include "git rm"'d files
            files = list(
                filter(
                    lambda file: ft.file_exists(
                        os.path.join(self.root_search_dir, file)
                    ),
                    files,
                )
            )
            lt.info(f"Searching for sensitive strings in {len(files)} tracked files")
        else:
            files = ft.files_in_directory(
                self.root_search_dir, files_only=True, recursive=True
            )
            lt.info(f"Searching for sensitive strings in {len(files)} files")
        files = sorted(list(set(files)))

        # Search for sensitive strings in files
        matches: dict[str, list[ssm.Match]] = {}
        for file_path_name_ext in files:
            file_path, file_name, file_ext = ft.path_components(file_path_name_ext)
            file_name_ext = file_name + file_ext
            if self._is_file_in_cleared_cache(file_path, file_name_ext):
                # file cleared in a previous run, don't need to check again
                self._register_file_in_cleared_cache(file_path, file_name_ext)
            else:
                # need to check this file
                if self._is_binary_file(file_path, file_name_ext):
                    # deal with non-parseable binary files as a group, below
                    self._enqueue_binary_file_for_later_processing(
                        file_path, file_name_ext
                    )
                else:
                    # check text files for sensitive strings
                    file_matches = self.search_file(file_path, file_name_ext)
                    if len(file_matches) > 0:
                        matches[file_path_name_ext] = file_matches
                    else:
                        self._register_file_in_cleared_cache(file_path, file_name_ext)

        # Potentially remove unfound binary files
        if len(self.unfound_allowed_binary_files) > 0 and self.remove_unfound_binaries:
            for file in self.unfound_allowed_binary_files:
                self.allowed_binary_files.remove(file)
            self.unfound_allowed_binary_files.clear()
            self.update_allowed_binaries_csv()

        # Print initial information about matching files and problematic binary files
        if len(matches) > 0:
            lt.error(f"Found {len(matches)} files containing sensitive strings:")
            for file in matches:
                lt.error(f"    File {file}:")
                for match in matches[file]:
                    lt.error(f"        {match.msg}")
        if len(self.unfound_allowed_binary_files) > 0:
            lt.error(
                f"Expected {len(self.unfound_allowed_binary_files)} binary files that can't be found:"
            )
            for file_ff in self.unfound_allowed_binary_files:
                lt.info("")
                lt.error(os.path.join(file_ff.relative_path, file_ff.name_ext))
        if len(self.unknown_binary_files) > 0:
            lt.warn(f"Found {len(self.unknown_binary_files)} unexpected binary files:")

        # Deal with unknown binary files
        if len(self.unknown_binary_files) > 0:
            unknowns_copy = copy.copy(self.unknown_binary_files)
            for file_ff in unknowns_copy:
                lt.info("")
                lt.info(os.path.join(file_ff.relative_path, file_ff.name_ext))
                num_signed_binary_files = 0

                # Search for sensitive string matches, and interactively ask the user
                # about unparseable binary files.
                parsable_matches: list[ssm.Match] = self.search_binary_file(file_ff)

                if len(parsable_matches) == 0:
                    # No matches: this file is ok.
                    # Add the validated and/or signed off file to the allowed binary files csv
                    self.unknown_binary_files.remove(file_ff)
                    self.allowed_binary_files.append(file_ff)

<<<<<<< HEAD
=======
                    # First, make a backup copy of the allowed list csv file
                    if num_signed_binary_files == 0:
                        path, name, ext = ft.path_components(
                            self.allowed_binary_files_csv
                        )
                        backup_name_ext = f"{name}_backup_{self.date_time_str}{ext}"
                        backup_path_name_ext = os.path.join(path, backup_name_ext)
                        if ft.file_exists(backup_path_name_ext):
                            ft.delete_file(backup_path_name_ext)
                        ft.copy_file(
                            self.allowed_binary_files_csv, path, backup_name_ext
                        )

>>>>>>> 38382950
                    # Overwrite the allowed list csv file with the updated allowed_binary_files
                    # and make a backup as necessary.
                    self.update_allowed_binaries_csv()

                    num_signed_binary_files += 1

                else:  # if len(parsable_matches) == 0:
                    # This file is not ok. Tell the user why.
                    lt.error(
                        f"    Found {len(parsable_matches)} possible sensitive issues in file {self.norm_path(file_ff.relative_path, file_ff.name_ext)}."
                    )
                    for _match in parsable_matches:
                        match: ssm.Match = _match
                        lt.error(
                            "    "
                            + match.msg
                            + f" (line {match.lineno}, col {match.colno})"
                        )

                # Date+time stamp the new allowed list csv files
                if num_signed_binary_files > 0:
                    path, name, ext = ft.path_components(self.allowed_binary_files_csv)
                    abfc_stamped_name_ext = f"{name}_{self.date_time_str}{ext}"
                    abfc_stamped_path_name_ext = os.path.join(
                        path, abfc_stamped_name_ext
                    )
                    if ft.file_exists(abfc_stamped_path_name_ext):
                        ft.delete_file(abfc_stamped_path_name_ext)
                    ft.copy_file(
                        self.allowed_binary_files_csv, path, abfc_stamped_name_ext
                    )
            # for file_ff in unknowns_copy
        # if len(self.unknown_binary_files) > 0:

        # Make sure we didn't accidentally add any binary files to the cache
        for file_ff in self.allowed_binary_files + self.unfound_allowed_binary_files:
            for file_cf in self.new_cached_cleared_files:
                if file_ff.eq_aff(file_cf):
                    lt.error_and_raise(
                        RuntimeError,
                        "Programmer error in sensitive_strings.search_files(): "
                        + "No binary files should be in the cache, but at least 1 such file was found: "
                        + f"\"{file_cf.relative_path}/{file_cf.name_ext}\"",
                    )

        # Save the cleared files cache
        for file_ff in self.unknown_binary_files:
            for file_cf in self.new_cached_cleared_files:
                if file_ff.eq_aff(file_cf):
                    self.new_cached_cleared_files.remove(file_cf)
                    break
        if self.cache_file_csv != None and len(self.new_cached_cleared_files) > 0:
            path, name, ext = ft.path_components(self.cache_file_csv)
            ft.create_directories_if_necessary(path)
            self.new_cached_cleared_files[0].to_csv(
                "Cleared Files Cache", path, name, rows=self.new_cached_cleared_files
            )

        # Executive summary
        info_or_warn = lt.info
        ret = (
            len(matches)
            + len(self.unfound_allowed_binary_files)
            + len(self.unknown_binary_files)
        )
        if ret > 0:
            info_or_warn = lt.warn
        info_or_warn("Summary:")
        info_or_warn("<<<PASS>>>" if ret == 0 else "<<<FAIL>>>")
        info_or_warn(f"Found {len(matches)} sensitive string matches")
        if len(self.unfound_allowed_binary_files) > 0:
            info_or_warn(
                f"Did not find {len(self.unfound_allowed_binary_files)} expected binary files"
            )
        else:
            info_or_warn(
                f"Found {len(self.allowed_binary_files)} expected binary files"
            )
        info_or_warn(f"Found {len(self.unknown_binary_files)} unexpected binary files")

        # Add a 'match' for any unfound or unknown binary files
        if not self.is_hdf5_searcher:
            for file_ff in self.unfound_allowed_binary_files:
                fpne = f"{file_ff.relative_path}/{file_ff.name_ext}"
                matches[fpne] = [] if (fpne not in matches) else matches[fpne]
                matches[fpne].append(
                    ssm.Match(0, 0, 0, "", "", None, f"Unfound binary file {fpne}")
                )
        for file_ff in self.unknown_binary_files:
            fpne = f"{file_ff.relative_path}/{file_ff.name_ext}"
            matches[fpne] = [] if (fpne not in matches) else matches[fpne]
            matches[fpne].append(
                ssm.Match(0, 0, 0, "", "", None, f"Unknown binary file {fpne}")
            )

        self.matches = matches
        return ret


if __name__ == "__main__":
    parser = argparse.ArgumentParser(
        prog=__file__.rstrip(".py"), description='Sensitive strings searcher'
    )
<<<<<<< HEAD
    parser.add_argument('--no-interactive', action='store_true', dest="ninteractive",
                        help="Don't interactively ask the user about unknown binary files. Simply fail instead.")
    parser.add_argument('--accept-all', action='store_true', dest="acceptall",
                        help="Don't interactively ask the user about unknown binary files. Simply accept all as verified on the user's behalf. " +
                             "This can be useful when you're confident that the only changes have been that the binary files have moved but not changed.")
    parser.add_argument('--accept-unfound', action='store_true', dest="acceptunfound",
                        help="Don't fail because of unfound expected binary files. Instead remove the expected files from the list of allowed binaries. " +
                             "This can be useful when you're confident that the only changes have been that the binary files have moved but not changed.")
=======
    parser.add_argument(
        '--no-interactive',
        action='store_true',
        dest="ninteractive",
        help="Don't interactively ask the user about unknown binary files. Simply fail instead.",
    )
>>>>>>> 38382950
    args = parser.parse_args()
    not_interactive: bool = args.ninteractive
    accept_all: bool = args.acceptall
    remove_unfound_binaries: bool = args.acceptunfound

    ss_log_dir = ft.norm_path(
        opencsp_settings['sensitive_strings']['sensitive_strings_dir']
    )
    log_path = ft.norm_path(os.path.join(ss_log_dir, "sensitive_strings_log.txt"))
    sensitive_strings_csv = ft.norm_path(
        opencsp_settings['sensitive_strings']['sensitive_strings_file']
    )
    allowed_binary_files_csv = ft.norm_path(
        opencsp_settings['sensitive_strings']['allowed_binaries_file']
    )
    ss_cache_file = ft.norm_path(opencsp_settings['sensitive_strings']['cache_file'])
    date_time_str = tdt.current_date_time_string_forfile()

    log_already_exists = os.path.exists(log_path)
    path, name, ext = ft.path_components(log_path)
    log_path = os.path.join(path, f"{name}_{date_time_str}{ext}")
    lt.logger(log_path)

    root_search_dir = os.path.join(orp.opencsp_code_dir(), "..")
    searcher = SensitiveStringsSearcher(
        root_search_dir, sensitive_strings_csv, allowed_binary_files_csv, ss_cache_file
    )
    searcher.interactive = not not_interactive
    searcher.verify_all_on_behalf_of_user = accept_all
    searcher.remove_unfound_binaries = remove_unfound_binaries
    searcher.date_time_str = date_time_str
    num_errors = searcher.search_files()

    if num_errors > 0:
        sys.exit(1)
    else:
        sys.exit(0)<|MERGE_RESOLUTION|>--- conflicted
+++ resolved
@@ -360,19 +360,7 @@
                         description=f"{file_ff.relative_path}/{file_ff.name_ext}",
                     )
                 else:
-<<<<<<< HEAD
                     return self.verify_interactively(file_ff.relative_path)
-=======
-                    lt.info(
-                        "Unknown image file failed to open. Do you want to sign off on this file anyways (y/n)?"
-                    )
-                    val = input("")[0]
-                    lt.info(f"    User responded '{val}'")
-                    if val.lower() == 'y':
-                        return True
-                    else:
-                        return False
->>>>>>> 38382950
                 # if img is not None
             else:
                 return False
@@ -552,22 +540,6 @@
                     self.unknown_binary_files.remove(file_ff)
                     self.allowed_binary_files.append(file_ff)
 
-<<<<<<< HEAD
-=======
-                    # First, make a backup copy of the allowed list csv file
-                    if num_signed_binary_files == 0:
-                        path, name, ext = ft.path_components(
-                            self.allowed_binary_files_csv
-                        )
-                        backup_name_ext = f"{name}_backup_{self.date_time_str}{ext}"
-                        backup_path_name_ext = os.path.join(path, backup_name_ext)
-                        if ft.file_exists(backup_path_name_ext):
-                            ft.delete_file(backup_path_name_ext)
-                        ft.copy_file(
-                            self.allowed_binary_files_csv, path, backup_name_ext
-                        )
-
->>>>>>> 38382950
                     # Overwrite the allowed list csv file with the updated allowed_binary_files
                     # and make a backup as necessary.
                     self.update_allowed_binaries_csv()
@@ -671,7 +643,6 @@
     parser = argparse.ArgumentParser(
         prog=__file__.rstrip(".py"), description='Sensitive strings searcher'
     )
-<<<<<<< HEAD
     parser.add_argument('--no-interactive', action='store_true', dest="ninteractive",
                         help="Don't interactively ask the user about unknown binary files. Simply fail instead.")
     parser.add_argument('--accept-all', action='store_true', dest="acceptall",
@@ -680,14 +651,6 @@
     parser.add_argument('--accept-unfound', action='store_true', dest="acceptunfound",
                         help="Don't fail because of unfound expected binary files. Instead remove the expected files from the list of allowed binaries. " +
                              "This can be useful when you're confident that the only changes have been that the binary files have moved but not changed.")
-=======
-    parser.add_argument(
-        '--no-interactive',
-        action='store_true',
-        dest="ninteractive",
-        help="Don't interactively ask the user about unknown binary files. Simply fail instead.",
-    )
->>>>>>> 38382950
     args = parser.parse_args()
     not_interactive: bool = args.ninteractive
     accept_all: bool = args.acceptall
